/*
 * Copyright @ 2015 Atlassian Pty Ltd
 *
 * Licensed under the Apache License, Version 2.0 (the "License");
 * you may not use this file except in compliance with the License.
 * You may obtain a copy of the License at
 *
 *     http://www.apache.org/licenses/LICENSE-2.0
 *
 * Unless required by applicable law or agreed to in writing, software
 * distributed under the License is distributed on an "AS IS" BASIS,
 * WITHOUT WARRANTIES OR CONDITIONS OF ANY KIND, either express or implied.
 * See the License for the specific language governing permissions and
 * limitations under the License.
 */
package org.jitsi.videobridge;

import java.beans.*;
import java.io.*;
import java.util.*;

import net.java.sip.communicator.impl.protocol.jabber.extensions.colibri.*;
import net.java.sip.communicator.impl.protocol.jabber.extensions.jingle.*;

import org.jitsi.impl.neomedia.*;
import org.jitsi.impl.neomedia.rtp.*;
import org.jitsi.impl.neomedia.rtp.translator.*;
import org.jitsi.service.configuration.*;
import org.jitsi.service.libjitsi.*;
import org.jitsi.service.neomedia.*;
import org.jitsi.service.neomedia.codec.*;
import org.jitsi.service.neomedia.rtp.*;
import org.jitsi.util.*;
import org.jitsi.util.Logger; // Disambiguation.
import org.jitsi.util.concurrent.*;
import org.jitsi.videobridge.cc.*;

import static org.jitsi.videobridge.EndpointMessageBuilder.*;

/**
 * Implements an <tt>RtpChannel</tt> with <tt>MediaType.VIDEO</tt>.
 *
 * @author Lyubomir Marinov
 * @author George Politis
 */
public class VideoChannel
    extends RtpChannel
{
    /**
     * The name of the property used to disable LastN notifications.
     */
    public static final String DISABLE_LASTN_NOTIFICATIONS_PNAME
        = "org.jitsi.videobridge.DISABLE_LASTN_NOTIFICATIONS";

    /**
     * The Java system property name that holds the boolean that indicates
     * whether or not to route the default video SSRCs that Chrome picks to send
     * RTCP feedback with (when there's no SSRC signaled in the local
     * description) to the video channel.
     */
    public static final String DISABLE_DEFAULT_RTCP_RECV_REPORT_SSRCS_PNAME
        = "org.jitsi.videobridge.DISABLE_DEFAULT_RTCP_RECV_REPORT_SSRCS";

    /**
     * The name of the property used to disable NACK termination.
     */
    @Deprecated
    public static final String DISABLE_NACK_TERMINATION_PNAME
        = "org.jitsi.videobridge.DISABLE_NACK_TERMINATION";

    /**
     * Configuration property for number of streams to cache
     */
    final static String ENABLE_LIPSYNC_HACK_PNAME
        = VideoChannel.class.getName() + ".ENABLE_LIPSYNC_HACK";

    /**
     * The name of the property which controls whether {@link VideoChannel}s
     * periodically log statistics related to oversending data.
     */
    private static final String LOG_OVERSENDING_STATS_PNAME
        = "org.jitsi.videobridge.LOG_OVERSENDING_STATS";

    /**
     * The ConfigurationService to get config values from.
     */
    private static final ConfigurationService cfg
        = LibJitsi.getConfigurationService();

    /**
     * A boolean that indicates whether or not to route the default video SSRCs
     * that Chrome picks to send RTCP feedback with (when there's no SSRC
     * signaled in the local description) to the video channel.
     */
    public static final boolean DISABLE_DEFAULT_RTCP_RECV_REPORT_SSRCS
        = cfg.getBoolean(DISABLE_DEFAULT_RTCP_RECV_REPORT_SSRCS_PNAME, false);

    /**
     * The default SSRC that Chrome picks to send RTCP feedback with, when
     * there's no SSRC signaled in the local description.
     */
    private static final int[] DEFAULT_RTCP_RECV_REPORT_SSRCS
        = DISABLE_DEFAULT_RTCP_RECV_REPORT_SSRCS
            ? new int[0] : new int[] { 1, 2 };

    /**
     * The default maximum frame height (in pixels) that can be forwarded to
     * this participant
     */
    private static final int MAX_FRAME_HEIGHT_DEFAULT = 2160;

    /**
     * The {@link Logger} used by the {@link VideoChannel} class to print debug
     * information. Note that instances should use {@link #logger} instead.
     */
    private static final Logger classLogger
        = Logger.getLogger(VideoChannel.class);

    /**
     * The {@link Timer} used to execute sending of delayed FIR requests for all
     * {@link VideoChannel}s.
     */
    private static final Timer delayedFirTimer = new Timer();

    /**
     * The {@link RecurringRunnableExecutor} instance for {@link VideoChannel}s.
     */
    private static RecurringRunnableExecutor recurringExecutor;

    /**
     * A boolean that indicates whether or not we should send data channel
     * notifications to the endpoint about changes in the endpoints that it
     * receives.
     */
    private final boolean disableLastNNotifications;

    /**
     * The object that implements a hack for LS for this {@link Endpoint}.
     */
    private final LipSyncHack lipSyncHack;

    /**
     * Maximum frame height, in pixels, for any video stream forwarded to this receiver
     */
    private int maxFrameHeight = MAX_FRAME_HEIGHT_DEFAULT;

    /**
     * @return the {@link RecurringRunnableExecutor} instance for
     * {@link VideoChannel}s. Uses lazy initialization.
     */
    private static synchronized RecurringRunnableExecutor getRecurringExecutor()
    {
        if (recurringExecutor == null)
        {
            recurringExecutor
                = new RecurringRunnableExecutor(
                VideoChannel.class.getSimpleName());
        }

        return recurringExecutor;
    }

    /**
     * The instance which controls which endpoints' video streams are to be
     * forwarded on this {@link VideoChannel} (i.e. implements last-n and its
     * extensions (pinned endpoints, adaptation).
     */
    private final BitrateController bitrateController
        = new BitrateController(this);

    /**
     * The instance which probes for bandwidth on this {@link VideoChannel}.
     */
    private final BandwidthProbing bandwidthProbing
        = new BandwidthProbing(this);

    /**
     * The {@link Logger} to be used by this instance to print debug
     * information.
     */
    private final Logger logger;

    /**
     * The task which is to send a FIR on this channel, after a delay.
     */
    private TimerTask delayedFirTask;

    /**
     * The object used to synchronize access to {@link #delayedFirTask}.
     */
    private final Object delayedFirTaskSyncRoot = new Object();

    /**
     * A {@link RecurringRunnable} which runs periodically and logs statistics
     * related to oversending for this {@link VideoChannel}.
     */
    private final RecurringRunnable logOversendingStatsRunnable;

    /**
     * The maximum number of endpoints whose video streams will be forwarded
     * to the endpoint, as externally configured (by the client, by the focus
     * agent, or by default configuration). A value of {@code -1} means that
     * there is no limit, and all endpoints' video streams will be forwarded.
     */
    private int lastN = -1;

    /**
     * Initializes a new <tt>VideoChannel</tt> instance which is to have a
     * specific ID. The initialization is to be considered requested by a
     * specific <tt>Content</tt>.
     *
     * @param content the <tt>Content</tt> which is initializing the new
     * instance
     * @param id the ID of the new instance. It is expected to be unique within
     * the list of <tt>Channel</tt>s listed in <tt>content</tt> while the new
     * instance is listed there as well.
     * @param channelBundleId the ID of the channel-bundle this
     * <tt>VideoChannel</tt> is to be a part of (or <tt>null</tt> if no it is
     * not to be a part of a channel-bundle).
     * @param transportNamespace the namespace of transport used by this
     * channel. Can be either {@link IceUdpTransportPacketExtension#NAMESPACE}
     * or {@link RawUdpTransportPacketExtension#NAMESPACE}.
     * @param initiator the value to use for the initiator field, or
     * <tt>null</tt> to use the default value.
     * @throws Exception if an error occurs while initializing the new instance
     */
    VideoChannel(Content content,
                 String id,
                 String channelBundleId,
                 String transportNamespace,
                 Boolean initiator)
        throws Exception
    {
        super(content, id, channelBundleId, transportNamespace, initiator);

        logger
            = Logger.getLogger(
                    classLogger,
                    content.getConference().getLogger());

        this.lipSyncHack
            = cfg != null && cfg.getBoolean(ENABLE_LIPSYNC_HACK_PNAME, true)
            ? new LipSyncHack(this) : null;

        disableLastNNotifications = cfg != null
            && cfg.getBoolean(DISABLE_LASTN_NOTIFICATIONS_PNAME, false);

        initializeTransformerEngine();

        if (cfg != null && cfg.getBoolean(LOG_OVERSENDING_STATS_PNAME, false))
        {
            logOversendingStatsRunnable = createLogOversendingStatsRunnable();
            getRecurringExecutor().registerRecurringRunnable(
                logOversendingStatsRunnable);
        }
        else
        {
            logOversendingStatsRunnable = null;
        }

        getRecurringExecutor().registerRecurringRunnable(bandwidthProbing);
    }

    /**
     * {@inheritDoc}
     */
    @Override
    protected void maybeStartStream()
        throws IOException
    {
        boolean previouslyStarted = getStream().isStarted();
        super.maybeStartStream();

        if(getStream().isStarted() && !previouslyStarted)
        {
            bitrateController.update(null, -1);
        }
    }

    /**
     * {@inheritDoc}
     */
    @Override
    public boolean setRtpEncodingParameters(
        List<SourcePacketExtension> sources,
        List<SourceGroupPacketExtension> sourceGroups)
    {
        boolean changed = super.setRtpEncodingParameters(sources, sourceGroups);

        if (changed)
        {
<<<<<<< HEAD
            Channel[] peerChannels = getContent().getChannels();
            if (!ArrayUtils.isNullOrEmpty(peerChannels))
            {
                for (Channel peerChannel : peerChannels)
                {
                    if (peerChannel == this
                    || !(peerChannel instanceof VideoChannel))
                    {
                        continue;
                    }

                    ((VideoChannel) peerChannel)
                        .bitrateController.update(null, -1);
                }
            }
=======
            getContent().getChannels().stream()
                .filter(c -> c != this && c instanceof VideoChannel)
                .forEach(
                    c -> ((VideoChannel) c).bitrateController.update(null, -1));
>>>>>>> 5efb6d4d
        }

        return changed;
    }

    /**
     * {@inheritDoc}
     */
    @Override
    protected void updateBitrateController()
    {
        bitrateController.update();
    }

    /**
     * {@inheritDoc}
     */
    @Override
    public int[] getDefaultReceiveSSRCs()
    {
        return DEFAULT_RTCP_RECV_REPORT_SSRCS;
    }

    /**
     * {@inheritDoc}
     *
     * Creates media stream.
     */
    @Override
    public void initialize()
        throws IOException
    {
        initialize(null);
    }

    @Override
    void initialize(RTPLevelRelayType rtpLevelRelayType)
        throws IOException
    {
        super.initialize(rtpLevelRelayType);
        bitrateController.update(null, -1);

        bitrateController.update();

        ((VideoMediaStream) getStream()).getOrCreateBandwidthEstimator()
            .addListener(bitrateController::update);
    }

    /**
     * Gets the {@link BitrateController} which controls which endpoints'
     * video streams are to be forwarded on this {@link VideoChannel} (i.e.
     * implements last-n and its extensions (pinned endpoints, adaptation).
     */
    public BitrateController getBitrateController()
    {
        return bitrateController;
    }

    /**
     * Gets the object that implements a hack for LS for this
     * {@link VideoChannel}.
     *
     * @return the object that implements a hack for LS for this
     * {@link VideoChannel}.
     */
    public LipSyncHack getLipSyncHack()
    {
        return lipSyncHack;
    }

    /**
     * {@inheritDoc}
     */
    @Override
    public void describe(ColibriConferenceIQ.ChannelCommon commonIq)
    {
        ColibriConferenceIQ.Channel iq = (ColibriConferenceIQ.Channel) commonIq;

        super.describe(iq);

        iq.setLastN(lastN);
    }

    /**
     * Gets the maximum number of video RTP streams to be sent from Jitsi
     * Videobridge to the endpoint associated with this video <tt>Channel</tt>.
     *
     * @return the maximum number of video RTP streams to be sent from Jitsi
     * Videobridge to the endpoint associated with this video <tt>Channel</tt>.
     * If no value or <tt>null</tt> has been explicitly set or this is not a
     * video <tt>Channel</tt>, returns <tt>-1</tt>.
     */
    public int getLastN()
    {
        return lastN;
    }

    @Override
    public void propertyChange(PropertyChangeEvent ev)
    {
        super.propertyChange(ev);

        String propertyName = ev.getPropertyName();

        if (Endpoint.PINNED_ENDPOINTS_PROPERTY_NAME.equals(propertyName)
            || Endpoint.SELECTED_ENDPOINTS_PROPERTY_NAME.equals(propertyName)
            || Conference.ENDPOINTS_PROPERTY_NAME.equals(propertyName))
        {
            bitrateController.update();
        }
    }

    /**
     * {@inheritDoc}
     */
    @Override
    boolean rtpTranslatorWillWrite(
        boolean data,
        RawPacket pkt,
        RtpChannel source)
    {
        if (!data)
        {
            return true;
        }

        boolean accept = bitrateController.accept(pkt);

        if (accept && lipSyncHack != null)
        {
            lipSyncHack
                .onRTPTranslatorWillWriteVideo(pkt, source);
        }

        return accept;
    }

    /**
     * {@inheritDoc}
     * <p/>
     * Fires the initial events such as the list of last-n endpoints whose
     * video is sent/RTP translated by this {@link RtpChannel}.
     */
    @Override
    void endpointMessageTransportConnected()
    {
        super.endpointMessageTransportConnected();

        // Note that it is not ideal, but safe to send this event more than
        // once (e.g. if the endpoint message transport re-connects).
        sendLastNEndpointsChangeEvent(
            bitrateController.getForwardedEndpoints(),
            null,
            null);
    }

    /**
     * {@inheritDoc}
     */
    @Override
    public boolean expire()
    {
        if (!super.expire())
        {
            // Already expired.
            return false;
        }

        synchronized (delayedFirTaskSyncRoot)
        {
            if (delayedFirTask != null)
            {
                delayedFirTask.cancel();
                delayedFirTask = null;
            }
        }

        if (recurringExecutor != null && logOversendingStatsRunnable != null)
        {
            recurringExecutor.
                deRegisterRecurringRunnable(logOversendingStatsRunnable);
        }

        if (recurringExecutor != null)
        {
            recurringExecutor
                .deRegisterRecurringRunnable(bandwidthProbing);
        }

        return true;
    }

    /**
     * Sends a message to the {@link Endpoint} of this {@link VideoChannel}
     * in order to notify it that the list/set of {@code lastN} has changed.
     *
     * @param forwardedEndpoints the collection of forwarded endpoints.
     * @param endpointsEnteringLastN the <tt>Endpoint</tt>s which are entering
     * the list of <tt>Endpoint</tt>s defined by <tt>lastN</tt>
     * @param conferenceEndpoints the collection of all endpoints in the
     * conference.
     */
    public void sendLastNEndpointsChangeEvent(
        Collection<String> forwardedEndpoints,
        Collection<String> endpointsEnteringLastN,
        Collection<String> conferenceEndpoints)
    {
        if (disableLastNNotifications)
        {
            return;
        }

        AbstractEndpoint thisEndpoint = getEndpoint();

        if (thisEndpoint == null)
        {
            return;
        }

        // We want endpointsEnteringLastN to always to reported. Consequently,
        // we will pretend that all lastNEndpoints are entering if no explicit
        // endpointsEnteringLastN is specified.
        // XXX do we really want that?
        if (endpointsEnteringLastN == null)
        {
            endpointsEnteringLastN = forwardedEndpoints;
        }

        String msg = createLastNEndpointsChangeEvent(
            forwardedEndpoints, endpointsEnteringLastN, conferenceEndpoints);

        try
        {
            thisEndpoint.sendMessage(msg);
        }
        catch (IOException e)
        {
            logger.error("Failed to send message on data channel.", e);
        }
    }

    /**
     * {@inheritDoc}
     */
    @Override
    public void setLastN(int lastN)
    {
        if (this.lastN != lastN)
        {
            this.lastN = lastN;
            bitrateController.update();
        }

        touch(); // It seems this Channel is still active.
    }

    /**
     * {@inheritDoc}
     */
    @Override
    void speechActivityEndpointsChanged(List<AbstractEndpoint> endpoints)
    {
        bitrateController.update(endpoints, -1);
    }

    /**
     *
     * @param payloadTypes the <tt>PayloadTypePacketExtension</tt>s which
     * specify the payload types (i.e. the <tt>MediaFormat</tt>s) to be used by
     */
    @Override
    public void setPayloadTypes(List<PayloadTypePacketExtension> payloadTypes)
    {
        super.setPayloadTypes(payloadTypes);

        // TODO remove this whole method.
        boolean enableRedFilter = true;

        // Support for FIR and PLI is declared per-payload type, but currently
        // our code which requests FIR and PLI is not payload-type aware. So
        // until this changes we will just check if any of the PTs supports
        // FIR and PLI.
        boolean supportsFir = false;
        boolean supportsPli = false;
        boolean supportsRemb = false;

        // If we're not given any PTs at all, assume that we shouldn't touch
        // RED.
        if (payloadTypes == null || payloadTypes.isEmpty())
        {
            return;
        }

        for (PayloadTypePacketExtension payloadType : payloadTypes)
        {
            if (Constants.RED.equals(payloadType.getName()))
            {
                enableRedFilter = false;
            }

            for (RtcpFbPacketExtension rtcpFb :
                    payloadType.getRtcpFeedbackTypeList())
            {
                if ("ccm".equals(rtcpFb.getAttribute("type"))
                        && "fir".equals(rtcpFb.getAttribute("subtype")))
                {
                    supportsFir = true;
                }
                else if ("nack".equals(rtcpFb.getAttribute("type"))
                    && "pli".equals(rtcpFb.getAttribute("subtype")))
                {
                    supportsPli = true;
                }
                else if ("goog-remb".equals(rtcpFb.getAttribute("type")))
                {
                    supportsRemb = true;
                }
            }
        }

        // If the endpoint supports RED we disable the filter (e.g. leave RED).
        // Otherwise, we strip it.
        if (transformEngine != null)
        {
            transformEngine.enableREDFilter(enableRedFilter);
        }

        MediaStream mediaStream = getStream();
        if (mediaStream != null && mediaStream instanceof VideoMediaStreamImpl)
        {
            ((VideoMediaStreamImpl) mediaStream).setSupportsFir(supportsFir);
            ((VideoMediaStreamImpl) mediaStream).setSupportsPli(supportsPli);
            ((VideoMediaStreamImpl) mediaStream).setSupportsRemb(supportsRemb);
        }
    }

    /**
     * {@inheritDoc}
     */
    @Override
    protected void dominantSpeakerChanged()
    {
        AbstractEndpoint dominantEndpoint
            = conferenceSpeechActivity.getDominantEndpoint();

        if (dominantEndpoint != null && dominantEndpoint.equals(getEndpoint()))
        {
            // We are the new dominant speaker. We expect other endpoints to
            // mark us as a selected endpoint as soon as they receive the
            // notification.

            if (getContent().getChannelCount() < 3)
            {
                // If there is only one other endpoint in the conference, it
                // already has us selected.
                return;
            }

            long senderRtt = getRtt();
            long maxReceiverRtt = getMaxReceiverDelay();

            if (maxReceiverRtt > 0 && senderRtt > 0)
            {
                // We add an additional 10ms delay to reduce the risk of the kf
                // arriving too early.
                long firDelay = maxReceiverRtt - senderRtt + 10;
                if (logger.isInfoEnabled())
                {
                    logger.info(Logger.Category.STATISTICS,
                                "schedule_fir," + getLoggingId()
                                + " delay=" + firDelay);
                }
                scheduleFir(firDelay);
            }
        }
        else
        {
            synchronized (delayedFirTaskSyncRoot)
            {
                if (delayedFirTask != null)
                {
                    delayedFirTask.cancel();
                }
            }
        }
    }

    /**
     * @return the RTT in milliseconds.
     */
    private long getRtt()
    {
        long rtt = -1;
        MediaStream stream = getStream();
        if (stream != null)
        {
            rtt = stream.getMediaStreamStats().getReceiveStats().getRtt();
        }
        return rtt;
    }

    /**
     * Set the maximum frame height, in pixels, of video streams that can be forwarded
     * to this participant.
     *
     * @param maxFrameHeight the maximum frame height, in pixels, of video streams that can be forwarded
     * to this participant;
     */
    public void setMaxFrameHeight(int maxFrameHeight)
    {
        this.maxFrameHeight = maxFrameHeight;
        this.bitrateController.update();
    }

    /**
     * Get the maximum frame height, in pixels, of video streams that can be forwarded
     * to this participant.
     *
     * @return the maximum frame height, in pixels, of video streams that can be forwarded
     * to this participant;
     */
    public int getMaxFrameHeight()
    {
        return this.maxFrameHeight;
    }

    /**
     * @return the maximum round trip time in milliseconds from other video
     * channels in this channel's content.
     */
    private long getMaxReceiverDelay()
    {
        long maxRtt = -1;
        for (Channel channel : getContent().getChannels())
        {
            if (channel instanceof VideoChannel && !this.equals(channel))
            {
                long rtt = ((VideoChannel) channel).getRtt();
                if (maxRtt < rtt)
                {
                    maxRtt = rtt;
                }
            }
        }

        return maxRtt;
    }

    /**
     * Schedules a FIR to be sent to the remote side for the SSRC of the high
     * quality simulcast stream, after a delay given in milliseconds.
     * @param delay the delay in milliseconds before the FIR is to be sent.
     */
    private void scheduleFir(final long delay)
    {
        TimerTask task = new TimerTask()
        {
            @Override
            public void run()
            {
                if (isExpired())
                    return;

                MediaStreamTrackReceiver receiver
                    = getStream().getMediaStreamTrackReceiver();

                if (receiver == null)
                {
                    return;
                }

                MediaStreamTrackDesc[] tracks = receiver.getMediaStreamTracks();
                if (ArrayUtils.isNullOrEmpty(tracks))
                {
                    return;
                }

                RTPEncodingDesc[] encodings = tracks[0].getRTPEncodings();
                if (ArrayUtils.isNullOrEmpty(encodings))
                {
                    return;
                }

                // The ssrc for the HQ layer.
                int ssrc
                    = (int) encodings[encodings.length - 1].getPrimarySSRC();

                RTCPFeedbackMessageSender rtcpFeedbackMessageSender
                    = ((RTPTranslatorImpl)getContent().getRTPTranslator())
                    .getRtcpFeedbackMessageSender();

                if (rtcpFeedbackMessageSender != null)
                {
                    if (logger.isTraceEnabled())
                    {
                        logger.trace("send_fir,stream="
                            + getStream().hashCode()
                            + ",reason=scheduled");
                    }
                    rtcpFeedbackMessageSender.
                        requestKeyframe(ssrc & 0xffff_ffffL);
                }
            }
        };

        synchronized (delayedFirTaskSyncRoot)
        {
            if (delayedFirTask != null)
            {
                logger.warn("Canceling an existing delayed FIR task for "
                                + "endpoint " + getEndpoint().getID() + ".");
                delayedFirTask.cancel();
            }
            delayedFirTask = task;
        }

        delayedFirTimer.schedule(task, Math.max(0, delay));
    }

    /**
     * Creates a {@link PeriodicRunnable} which logs statistics related to
     * oversending for this {@link VideoChannel}.
     *
     * @return the created instance.
     */
    private RecurringRunnable createLogOversendingStatsRunnable()
    {
        return new PeriodicRunnable(1000)
        {
            private BandwidthEstimator bandwidthEstimator = null;

            @Override
            public void run()
            {
                super.run();

                if (bandwidthEstimator == null)
                {
                    VideoMediaStream videoStream
                        = (VideoMediaStream) getStream();
                    if (videoStream != null)
                    {
                        bandwidthEstimator
                            = videoStream.getOrCreateBandwidthEstimator();
                    }
                }

                if (bandwidthEstimator == null)
                {
                    return;
                }

                long bwe = bandwidthEstimator.getLatestEstimate();
                if (bwe <= 0)
                {
                    return;
                }

                long sendingBitrate = 0;
                AbstractEndpoint endpoint = getEndpoint();
                if (endpoint != null)
                {
                    sendingBitrate = endpoint.getChannels().stream()
                        .mapToLong(
                            channel -> channel
                                .getStream()
                                .getMediaStreamStats()
                                .getSendStats().getBitrate())
                        .sum();
                }

                if (sendingBitrate <= 0)
                {
                    return;
                }

                double lossRate
                    = getStream()
                        .getMediaStreamStats().getSendStats().getLossRate();

                if (logger.isDebugEnabled())
                {
                    logger.debug(Logger.Category.STATISTICS,
                                "sending_bitrate," + getLoggingId()
                                    + " bwe=" + bwe
                                    + ",sbr=" + sendingBitrate
                                    + ",loss=" + lossRate
                                    + ",remb=" + bandwidthEstimator
                                    .getLatestREMB()
                                    + ",rrLoss="
                                    + bandwidthEstimator
                                    .getLatestFractionLoss());
                }
            }
        };
    }
}<|MERGE_RESOLUTION|>--- conflicted
+++ resolved
@@ -289,28 +289,10 @@
 
         if (changed)
         {
-<<<<<<< HEAD
-            Channel[] peerChannels = getContent().getChannels();
-            if (!ArrayUtils.isNullOrEmpty(peerChannels))
-            {
-                for (Channel peerChannel : peerChannels)
-                {
-                    if (peerChannel == this
-                    || !(peerChannel instanceof VideoChannel))
-                    {
-                        continue;
-                    }
-
-                    ((VideoChannel) peerChannel)
-                        .bitrateController.update(null, -1);
-                }
-            }
-=======
             getContent().getChannels().stream()
                 .filter(c -> c != this && c instanceof VideoChannel)
                 .forEach(
                     c -> ((VideoChannel) c).bitrateController.update(null, -1));
->>>>>>> 5efb6d4d
         }
 
         return changed;
